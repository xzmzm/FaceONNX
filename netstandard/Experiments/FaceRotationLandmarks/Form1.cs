﻿using FaceONNX;
using System;
using System.Drawing;
using System.IO;
using System.Linq;
using System.Windows.Forms;
using UMapx.Core;
using UMapx.Imaging;
using UMapx.Visualization;

namespace FaceRotationLandmarks
{
    public partial class Form1 : Form
    {
        #region Constructor

        public Form1()
        {
            InitializeComponent();

            this.AllowDrop = true;
            this.DragDrop += Form1_DragDrop;
            this.DragEnter += Form1_DragEnter;
            this.BackgroundImageLayout = ImageLayout.Zoom;

            _faceDetector = new FaceDetector();
            _faceLandmarksExtractor = new FaceLandmarksExtractor();
            _painter = new Painter
            {
                PointPen = new Pen(Color.Yellow, 6)
            };

            Console.WriteLine("FaceONNX: Face rotation landmarks");
        }

        #endregion

        #region Form methods

        private void Form1_Load(object sender, EventArgs e)
        {
            var fileName = Path.Combine(Directory.GetCurrentDirectory(), "sources", "faces.jpg");
            TryOpenImage(fileName);
        }

        private void Form1_DragEnter(object sender, DragEventArgs e)
        {
            if (e.Data.GetDataPresent(DataFormats.FileDrop))
                e.Effect = DragDropEffects.All;
            else
                e.Effect = DragDropEffects.None;
        }

        private void Form1_DragDrop(object sender, DragEventArgs e)
        {
            var files = (string[])(e.Data.GetData(DataFormats.FileDrop, true));
            TryOpenImage(files.FirstOrDefault());
        }

        #endregion

        #region Private methods

        private void TryOpenImage(string fileName)
        {
            try
            {
                Console.WriteLine($"Image: {fileName}");
                _bitmap?.Dispose();
                _bitmap = new Bitmap(fileName);

                var faceDetectionResults = _faceDetector.Forward(_bitmap);
                Console.WriteLine($"Detected {faceDetectionResults.Length} faces");

                for (int i = 0; i < faceDetectionResults.Length; i++)
                {
<<<<<<< HEAD
                    var points = _faceLandmarksExtractor.Forward(_bitmap, rectangles[i]);
=======
                    var box = faceDetectionResults[i].Box;
                    var points = _faceLandmarksExtractor.Forward(_bitmap, box);
>>>>>>> 121476b0
                    var symmetry = FaceLandmarks.GetSymmetryCoefficient(points);
                    Console.WriteLine($"Face symmetry --> {symmetry}");

                    var paintData = new PaintData
                    {
                        Points = points.Add(new Point
                        {
                            X = box.X,
                            Y = box.Y
                        }),
                        Rectangle = box,
                        Labels = new string[] { Math.Round(symmetry, 2).ToString() }
                    };

                    using var g = Graphics.FromImage(_bitmap);
                    _painter.Draw(g, paintData);
                }

                Console.WriteLine("Displaying results");
                this.BackgroundImage = _bitmap;
            }
            catch (Exception ex)
            {
                MessageBox.Show(ex.Message);
            }
        }

        #endregion
    }
}<|MERGE_RESOLUTION|>--- conflicted
+++ resolved
@@ -74,12 +74,8 @@
 
                 for (int i = 0; i < faceDetectionResults.Length; i++)
                 {
-<<<<<<< HEAD
-                    var points = _faceLandmarksExtractor.Forward(_bitmap, rectangles[i]);
-=======
                     var box = faceDetectionResults[i].Box;
                     var points = _faceLandmarksExtractor.Forward(_bitmap, box);
->>>>>>> 121476b0
                     var symmetry = FaceLandmarks.GetSymmetryCoefficient(points);
                     Console.WriteLine($"Face symmetry --> {symmetry}");
 
